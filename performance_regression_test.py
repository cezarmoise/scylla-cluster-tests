#!/usr/bin/env python

# This program is free software; you can redistribute it and/or modify
# it under the terms of the GNU Affero General Public License as published by
# the Free Software Foundation; either version 3 of the License, or
# (at your option) any later version.
#
# This program is distributed in the hope that it will be useful,
# but WITHOUT ANY WARRANTY; without even the implied warranty of
# MERCHANTABILITY or FITNESS FOR A PARTICULAR PURPOSE.
#
# See LICENSE for more details.
#
# Copyright (c) 2016 ScyllaDB


import datetime
import json
import os
import re

import requests

from avocado import main
from sdcm.tester import ClusterTester


class PerformanceRegressionTest(ClusterTester):

    """
    Test Scylla performance regression with cassandra-stress.

    :avocado: enable
    """

    str_pattern = '%8s%16s%10s%14s%16s%12s%12s%14s%16s%16s'

    def display_single_result(self, result):
        self.log.info(self.str_pattern % (result['op rate'],
                                          result['partition rate'],
                                          result['row rate'],
                                          result['latency mean'],
                                          result['latency median'],
                                          result['latency 95th percentile'],
                                          result['latency 99th percentile'],
                                          result['latency 99.9th percentile'],
                                          result['Total partitions'],
                                          result['Total errors']))

    def get_test_xml(self, result, test_name='simple_regression_test'):
        test_content = """
<<<<<<< HEAD
  <test name="%s-stress_modes: (%s) Loader%s CPU%s Keyspace%s" executed="yes">
=======
  <test name="simple_regression_test: Loader%s CPU%s Keyspace%s" executed="yes">
>>>>>>> f187b14e
    <description>"simple regression test, ami_id: %s, scylla version:
    %s", hardware: %s</description>
    <targets>
      <target threaded="yes">target-ami_id-%s</target>
      <target threaded="yes">target-version-%s</target>
    </targets>
    <platform name="AWS platform">
      <hardware>%s</hardware>
    </platform>

    <result>
      <success passed="yes" state="1"/>
      <performance unit="kbs" mesure="%s" isRelevant="true" />
      <metrics>
        <op-rate unit="op/s" mesure="%s" isRelevant="true" />
        <partition-rate unit="pk/s" mesure="%s" isRelevant="true" />
        <row-rate unit="row/s" mesure="%s" isRelevant="true" />
        <latency-mean unit="mean" mesure="%s" isRelevant="true" />
        <latency-median unit="med" mesure="%s" isRelevant="true" />
        <l-95th-pct unit=".95" mesure="%s" isRelevant="true" />
        <l-99th-pct unit=".99" mesure="%s" isRelevant="true" />
        <l-99.9th-pct unit=".999" mesure="%s" isRelevant="true" />
        <total_partitions unit="total_partitions" mesure="%s" isRelevant="true" />
        <total_errors unit="total_errors" mesure="%s" isRelevant="true" />
      </metrics>
    </result>
  </test>
<<<<<<< HEAD
""" % (test_name,
            self.params.get('stress_modes'),
            result['loader_idx'],
=======
""" % (result['loader_idx'],
>>>>>>> f187b14e
            result['cpu_idx'],
            result['keyspace_idx'],
            self.params.get('ami_id_db_scylla'),
            self.params.get('ami_id_db_scylla_desc'),
            self.params.get('instance_type_db'),
            self.params.get('ami_id_db_scylla'),
            self.params.get('ami_id_db_scylla_desc'),
            self.params.get('instance_type_db'),
            result['op rate'],
            result['op rate'],
            result['partition rate'],
            result['row rate'],
            result['latency mean'],
            result['latency median'],
            result['latency 95th percentile'],
            result['latency 99th percentile'],
            result['latency 99.9th percentile'],
            result['Total partitions'],
            result['Total errors'])

        return test_content

    def generate_stats_json(self, results, cmds=[]):
        metrics = {}

        for p in self.params.iteritems():
            metrics[p[1]] = p[2]

        # we use cmds
        del metrics['stress_cmd']
        for cmd in cmds:
            metrics = self.add_stress_cmd_params(metrics, cmd)
            metrics = self.add_stress_cmd_params(metrics, cmd)

        metrics['test_name'] = self.params.id.name
        metrics['stats'] = results

        if 'es_password' in metrics:
            # hide ES password
            metrics['es_password'] = '******'

        metrics['time_completed'] = datetime.datetime.now().strftime("%Y-%m-%d %H:%M")

        test_name_file = metrics['test_name'].replace(':', '__').replace('.', '_')

        with open('jenkins_%s.json' % test_name_file, 'w') as fp:
            json.dump(metrics, fp, indent=4)

        self.upload_stats_es(metrics, test_name=test_name_file)

    def display_results(self, results, test_name='simple_regression_test'):
        self.log.info(self.str_pattern % ('op-rate', 'partition-rate',
                                          'row-rate', 'latency-mean',
                                          'latency-median', 'l-94th-pct',
                                          'l-99th-pct', 'l-99.9th-pct',
                                          'total-partitions', 'total-err'))

        test_xml = ""
        for single_result in results:
            self.display_single_result(single_result)
            test_xml += self.get_test_xml(single_result, test_name=test_name)

        f = open(os.path.join(self.logdir,
                              'jenkins_perf_PerfPublisher.xml'), 'w')
        content = """<report name="%s report" categ="none">
%s
</report>""" % (test_name, test_xml)

        f.write(content)
        f.close()

<<<<<<< HEAD
    def add_stress_cmd_params(self, result, cmd):
        cmd = cmd.strip()
        cmd = cmd.strip().split('cassandra-stress')[1].strip()
        if cmd.split(' ')[0] in ['read', 'write', 'mixed']:
            section = 'cassandra-stress ' + cmd.split(' ')[0]
            result[section] = {}
            # cmd = ' '.join(cmd.split(' ')[1:]).strip()
            # result[section]['no-warmup'] = False
            if cmd.startswith('no-warmup'):
                result[section]['no-warmup'] = True
                # cmd = cmd.strip('no-warmup')[1:].strip()

            match = re.search('(cl\s?=\s?\w+)', cmd)
            if match:
                result[section]['cl'] = match.group(0).split('=')[1].strip()

            match = re.search('(duration\s?=\s?\W+)', cmd)
            if match:
                result[section]['duration'] = match.group(0).split('=')[1].strip()

            match = re.search('( n\s?=\s?\W+)', cmd)
            if match:
                result[section]['n'] = match.group(0).split('=')[1].strip()

            for temp in cmd.split(' -')[1:]:
                k = temp.split()[0]
                match = re.search('(-' + k + '\s+([^-| ]+))', cmd)
                if match:
                    result[section][k] = match.group(2).strip()
        return result

    def upload_stats_es(self, metrics, test_name):
        """
        custom date format is used in ES
        curl -XPUT 'https://USER:PASSWORD@HOST_NAME:9243/performanceregressiontest' -H 'Content-Type:application/json' -d'{
           "mappings":{
              "performanceregressiontest":{
                 "properties":{
                    "time_completed":{
                       "type":"date",
                       "format":"yyyy-MM-dd HH:mm"
                    }
                 }
              }
           }
        }
        """
        stats_to_add = {}

        for key in metrics['stats'][0].keys():
            summary = 0
            for stat in metrics['stats']:
                try:
                    summary += float(stat[key])
                except:
                    stats_to_add[key] = stat[key]
            if summary != summary:
                stats_to_add[key] = None
            elif key not in stats_to_add:
                stats_to_add[key] = round(summary / len(metrics['stats']), 1)

        result = {}
        for k, v in metrics.iteritems():
            if k == 'stats':
                continue
            value = v
            try:
                value = int(v)
            except:
                try:
                    value = float(v)
                except:
                    pass

            result[k] = value

        result.update(stats_to_add)

        with open('jenkins_%s_summary.json' % test_name, 'w') as fp:
            json.dump(result, fp, indent=4)

        self.log.info(json.dumps(result, indent=4))
        if self.params.get('es_url'):
            url = '%s/performanceregressiontest/%s/%s_%s?pretty' % \
                  (self.params.get('es_url'), result['test_name'],
                   result['ami_id_db_scylla_desc'], result['time_completed'])

            headers = {'Accept': 'application/json', 'Content-Type': 'application/json'}
            r = requests.post(url, data=open('jenkins_%s_summary.json' % test_name, 'rb'), headers=headers,
                              auth=(self.params.get('es_user'), self.params.get('es_password')))
            self.log.info(r.content)

    def test_simple_regression(self):
=======
    def test_write(self):
>>>>>>> f187b14e
        """
        Test steps:

        1. Run a write workload
        """
        # run a write workload
        base_cmd_w = ("cassandra-stress write no-warmup cl=QUORUM duration=60m "
                      "-schema 'replication(factor=3)' -port jmx=6868 "
                      "-mode cql3 native -rate threads=100 -errors ignore "
                      "-pop seq=1..10000000")

        # run a workload
        stress_queue = self.run_stress_thread(stress_cmd=base_cmd_w, stress_num=2, keyspace_num=100)
        results = self.get_stress_results(queue=stress_queue, stress_num=2, keyspace_num=100)

        try:
            self.display_results(results)
        except:
            pass
        self.generate_stats_json(results, [base_cmd])

    def test_read(self):
        """
        Test steps:

        1. Run a write workload as a preparation
        2. Run a read workload
        """
        base_cmd_w = ("cassandra-stress write no-warmup cl=QUORUM n=30000000 "
                      "-schema 'replication(factor=3)' -port jmx=6868 "
                      "-mode cql3 native -rate threads=100 -errors ignore "
                      "-pop seq=1..30000000")
        base_cmd_r = ("cassandra-stress read no-warmup cl=QUORUM duration=50m "
                      "-schema 'replication(factor=3)' -port jmx=6868 "
                      "-mode cql3 native -rate threads=100 -errors ignore "
                      "-pop 'dist=gauss(1..30000000,15000000,1500000)' ")

        # run a write workload
        stress_queue = self.run_stress_thread(stress_cmd=base_cmd_w, stress_num=2)
        self.get_stress_results(queue=stress_queue, stress_num=2)

        stress_queue = self.run_stress_thread(stress_cmd=base_cmd_r, stress_num=2)
        results = self.get_stress_results(queue=stress_queue, stress_num=2)

        try:
            self.display_results(results)
        except:
            pass
        self.generate_stats_json(results, [base_cmd_w, base_cmd_r])

    def test_mixed(self):
        """
        Test steps:

        1. Run a write workload as a preparation
        2. Run a mixed workload
        """
        base_cmd_w = ("cassandra-stress write no-warmup cl=QUORUM n=30000000 "
                      "-schema 'replication(factor=3)' -port jmx=6868 "
                      "-mode cql3 native -rate threads=100 -errors ignore "
                      "-pop seq=1..30000000")
        base_cmd_m = ("cassandra-stress mixed no-warmup cl=QUORUM duration=50m "
                      "-schema 'replication(factor=3)' -port jmx=6868 "
                      "-mode cql3 native -rate threads=100 -errors ignore "
                      "-pop 'dist=gauss(1..30000000,15000000,1500000)' ")

        # run a write workload as a preparation
        stress_queue = self.run_stress_thread(stress_cmd=base_cmd_w, stress_num=2)
        self.get_stress_results(queue=stress_queue, stress_num=2)

        # run a mixed workload
        stress_queue = self.run_stress_thread(stress_cmd=base_cmd_m, stress_num=2)
        results = self.get_stress_results(queue=stress_queue, stress_num=2)

        try:
            self.display_results(results)
        except:
            pass
        self.generate_stats_json(results, [base_cmd_w, base_cmd_m])

if __name__ == '__main__':
    main()<|MERGE_RESOLUTION|>--- conflicted
+++ resolved
@@ -47,14 +47,10 @@
                                           result['Total partitions'],
                                           result['Total errors']))
 
-    def get_test_xml(self, result, test_name='simple_regression_test'):
+    def get_test_xml(self, result, test_name=''):
         test_content = """
-<<<<<<< HEAD
-  <test name="%s-stress_modes: (%s) Loader%s CPU%s Keyspace%s" executed="yes">
-=======
-  <test name="simple_regression_test: Loader%s CPU%s Keyspace%s" executed="yes">
->>>>>>> f187b14e
-    <description>"simple regression test, ami_id: %s, scylla version:
+  <test name="%s: (%s) Loader%s CPU%s Keyspace%s" executed="yes">
+    <description>"%s test, ami_id: %s, scylla version:
     %s", hardware: %s</description>
     <targets>
       <target threaded="yes">target-ami_id-%s</target>
@@ -81,15 +77,11 @@
       </metrics>
     </result>
   </test>
-<<<<<<< HEAD
-""" % (test_name,
-            self.params.get('stress_modes'),
+""" % (test_name, result['loader_idx'],
             result['loader_idx'],
-=======
-""" % (result['loader_idx'],
->>>>>>> f187b14e
             result['cpu_idx'],
             result['keyspace_idx'],
+            test_name,
             self.params.get('ami_id_db_scylla'),
             self.params.get('ami_id_db_scylla_desc'),
             self.params.get('instance_type_db'),
@@ -138,7 +130,7 @@
 
         self.upload_stats_es(metrics, test_name=test_name_file)
 
-    def display_results(self, results, test_name='simple_regression_test'):
+    def display_results(self, results, test_name=''):
         self.log.info(self.str_pattern % ('op-rate', 'partition-rate',
                                           'row-rate', 'latency-mean',
                                           'latency-median', 'l-94th-pct',
@@ -159,18 +151,14 @@
         f.write(content)
         f.close()
 
-<<<<<<< HEAD
     def add_stress_cmd_params(self, result, cmd):
         cmd = cmd.strip()
         cmd = cmd.strip().split('cassandra-stress')[1].strip()
         if cmd.split(' ')[0] in ['read', 'write', 'mixed']:
             section = 'cassandra-stress ' + cmd.split(' ')[0]
             result[section] = {}
-            # cmd = ' '.join(cmd.split(' ')[1:]).strip()
-            # result[section]['no-warmup'] = False
             if cmd.startswith('no-warmup'):
                 result[section]['no-warmup'] = True
-                # cmd = cmd.strip('no-warmup')[1:].strip()
 
             match = re.search('(cl\s?=\s?\w+)', cmd)
             if match:
@@ -189,6 +177,16 @@
                 match = re.search('(-' + k + '\s+([^-| ]+))', cmd)
                 if match:
                     result[section][k] = match.group(2).strip()
+            if 'rate' in result[section]:
+                # split rate section on separate items
+                if 'threads' in result[section]['rate']:
+                    result[section]['rate threads'] = re.search('(threads\s?=\s?(\w+))', result[section]['rate']).group(2)
+                elif 'throttle' in result[section]['rate']:
+                    result[section]['throttle threads'] = re.search('(throttle\s?=\s?(\w+))', result[section]['rate']).group(2)
+                elif 'fixed' in result[section]['rate']:
+                    result[section]['fixed threads'] = re.search('(fixed\s?=\s?(\w+))', result[section]['rate']).group(2)
+                del result[section]['rate']
+
         return result
 
     def upload_stats_es(self, metrics, test_name):
@@ -252,10 +250,7 @@
                               auth=(self.params.get('es_user'), self.params.get('es_password')))
             self.log.info(r.content)
 
-    def test_simple_regression(self):
-=======
     def test_write(self):
->>>>>>> f187b14e
         """
         Test steps:
 
@@ -272,10 +267,10 @@
         results = self.get_stress_results(queue=stress_queue, stress_num=2, keyspace_num=100)
 
         try:
-            self.display_results(results)
+            self.display_results(results, test_name='test_write')
         except:
             pass
-        self.generate_stats_json(results, [base_cmd])
+        self.generate_stats_json(results, [base_cmd_w])
 
     def test_read(self):
         """
@@ -301,7 +296,7 @@
         results = self.get_stress_results(queue=stress_queue, stress_num=2)
 
         try:
-            self.display_results(results)
+            self.display_results(results, test_name='test_read')
         except:
             pass
         self.generate_stats_json(results, [base_cmd_w, base_cmd_r])
@@ -331,7 +326,7 @@
         results = self.get_stress_results(queue=stress_queue, stress_num=2)
 
         try:
-            self.display_results(results)
+            self.display_results(results, test_name='test_mixed')
         except:
             pass
         self.generate_stats_json(results, [base_cmd_w, base_cmd_m])
